--- conflicted
+++ resolved
@@ -12,13 +12,8 @@
 from warnings import warn
 
 from abstractions import Distribution, BayesianDistribution, \
-<<<<<<< HEAD
         GibbsSampling, MeanField, MeanFieldSVI, Collapsed, MaxLikelihood, MAP, Tempering
-from util.stats import sample_niw, sample_invwishart, invwishart_entropy,\
-=======
-        GibbsSampling, MeanField, MeanFieldSVI, Collapsed, MaxLikelihood, MAP
 from util.stats import sample_niw, sample_mniw, sample_invwishart, invwishart_entropy,\
->>>>>>> a543f558
         invwishart_log_partitionfunction, sample_discrete, sample_pareto,\
         sample_discrete_from_log, getdatasize, flattendata,\
         getdatadimension, combinedata, multivariate_t_loglik, gi, atleast_2d
